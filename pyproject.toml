[project]
authors = [
    {name = "Dmitry Kolomatskiy", email = "58207913+lemontree210@users.noreply.github.com"},
]
license = {text = "GPL-3.0-only"}
requires-python = "<3.11, >=3.10"
dependencies = [
<<<<<<< HEAD
    "python-telegram-bot[webhooks]>=21.4,<23.0",
    "phonenumberslite<9.0.0,>=8.13.42",
=======
    "python-telegram-bot[webhooks]<22.0,>=21.4",
    "phonenumberslite>=8.13.42,<10.0.0",
>>>>>>> 4d6b1e99
    "python-dotenv<2.0.0,>=1.0.1",
    "uvicorn<1.0.0,>=0.30.5",
    "starlette<1.0.0,>=0.38.2",
]
name = "samanthas-telegram-bot"
version = "0.1.0"
description = "Telegram bot(s) for Samanthas Group"
readme = "README.md"

[dependency-groups]
dev = [
    "black<25.0.0,>=24.4.2",
    "ruff<1.0.0,>=0.5.5",
    "pre-commit<4.0.0,>=3.8.0",
    "icecream<3.0.0,>=2.1.3",
    "isort<6.0.0,>=5.13.2",
    "mypy<2.0.0,>=1.11.1",
    "pytest<9.0.0,>=8.3.2",
]

[tool.black]
line-length = 99
target-version = ['py310']

[tool.isort]
profile = "black"
line_length = 99

[tool.mypy]
ignore_missing_imports = true
python_version = "3.10"
strict = true
implicit_optional = true
disallow_untyped_calls = false
warn_return_any = false

[[tool.mypy.overrides]]
module = [
  "tests.*"
]
ignore_errors = true

[tool.ruff]
line-length = 99

# Assume Python 3.10.
target-version = "py310"

[tool.pdm.dev-dependencies]
dev = [
    "black<25.0.0,>=24.4.2",
    "ruff<1.0.0,>=0.5.5",
    "pre-commit<4.0.0,>=3.8.0",
    "icecream<3.0.0,>=2.1.3",
    "isort<6.0.0,>=5.13.2",
    "mypy<2.0.0,>=1.11.1",
    "pytest<9.0.0,>=8.3.2",
]

[tool.pdm.build]
includes = [
    "samanthas_telegram_bot",
]
[build-system]
requires = ["pdm-backend"]
build-backend = "pdm.backend"

<|MERGE_RESOLUTION|>--- conflicted
+++ resolved
@@ -5,13 +5,8 @@
 license = {text = "GPL-3.0-only"}
 requires-python = "<3.11, >=3.10"
 dependencies = [
-<<<<<<< HEAD
     "python-telegram-bot[webhooks]>=21.4,<23.0",
-    "phonenumberslite<9.0.0,>=8.13.42",
-=======
-    "python-telegram-bot[webhooks]<22.0,>=21.4",
     "phonenumberslite>=8.13.42,<10.0.0",
->>>>>>> 4d6b1e99
     "python-dotenv<2.0.0,>=1.0.1",
     "uvicorn<1.0.0,>=0.30.5",
     "starlette<1.0.0,>=0.38.2",
