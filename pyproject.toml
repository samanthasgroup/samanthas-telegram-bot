--- conflicted
+++ resolved
@@ -9,22 +9,13 @@
 
 [tool.poetry.dependencies]
 python = "^3.10"
-<<<<<<< HEAD
-python-telegram-bot = "^20.1"
-phonenumberslite = "^8.13.8"
-
-[tool.poetry.group.dev.dependencies]
-black = "^23.3.0"
-ruff = "^0.0.260"
-pre-commit = "^3.2.1"
-=======
 python-telegram-bot = "^20.2"
+phonenumberslite = "^8.13.9"
 
 [tool.poetry.group.dev.dependencies]
 black = "^23.3.0"
 ruff = "^0.0.261"
 pre-commit = "^3.2.2"
->>>>>>> f791d322
 icecream = "^2.1.3"
 isort = "^5.12.0"
 
